# This Tiltfile contains the deployment and build config for the Wormhole devnet.
#
#  We use Buildkit cache mounts and careful layering to avoid unnecessary rebuilds - almost
#  all source code changes result in small, incremental rebuilds. Dockerfiles are written such
#  that, for example, changing the contract source code won't cause Solana itself to be rebuilt.
#

load("ext://namespace", "namespace_create", "namespace_inject")
load("ext://secret", "secret_yaml_generic")

allow_k8s_contexts("ci")

# Disable telemetry by default
analytics_settings(False)

# Moar updates (default is 3)
update_settings(max_parallel_updates = 10)

# Runtime configuration
config.define_bool("ci", False, "We are running in CI")
config.define_bool("manual", False, "Set TRIGGER_MODE_MANUAL by default")

config.define_string("num", False, "Number of guardian nodes to run")

# You do not usually need to set this argument - this argument is for debugging only. If you do use a different
# namespace, note that the "wormhole" namespace is hardcoded in tests and don't forget specifying the argument
# when running "tilt down".
#
config.define_string("namespace", False, "Kubernetes namespace to use")

# These arguments will enable writing Guardian events to a cloud BigTable instance.
# Writing to a cloud BigTable is optional. These arguments are not required to run the devnet.
config.define_string("gcpProject", False, "GCP project ID for BigTable persistence")
config.define_string("bigTableKeyPath", False, "Path to BigTable json key file")

# When running Tilt on a server, this can be used to set the public hostname Tilt runs on
# for service links in the UI to work.
config.define_string("webHost", False, "Public hostname for port forwards")

# Components
config.define_bool("near", False, "Enable Near component")
config.define_bool("sui", False, "Enable Sui component")
config.define_bool("btc", False, "Enable BTC component")
config.define_bool("aptos", False, "Enable Aptos component")
config.define_bool("algorand", False, "Enable Algorand component")
config.define_bool("evm2", False, "Enable second Eth component")
config.define_bool("solana", False, "Enable Solana component")
config.define_bool("terra_classic", False, "Enable Terra Classic component")
config.define_bool("terra2", False, "Enable Terra 2 component")
config.define_bool("spy_relayer", False, "Enable spy relayer")
config.define_bool("ci_tests", False, "Enable tests runner component")
config.define_bool("guardiand_debug", False, "Enable dlv endpoint for guardiand")
config.define_bool("node_metrics", False, "Enable Prometheus & Grafana for Guardian metrics")
config.define_bool("guardiand_governor", False, "Enable chain governor in guardiand")
config.define_bool("wormchain", False, "Enable a wormchain node")
config.define_bool("secondWormchain", False, "Enable a second wormchain node with different validator keys")

cfg = config.parse()
num_guardians = int(cfg.get("num", "1"))
namespace = cfg.get("namespace", "wormhole")
gcpProject = cfg.get("gcpProject", "")
bigTableKeyPath = cfg.get("bigTableKeyPath", "")
webHost = cfg.get("webHost", "localhost")
ci = cfg.get("ci", False)
algorand = cfg.get("algorand", ci)
near = cfg.get("near", ci)
aptos = cfg.get("aptos", ci)
<<<<<<< HEAD
sui = cfg.get("sui", ci)
=======
sui = cfg.get("sui", False)
>>>>>>> fb27c7c2
evm2 = cfg.get("evm2", ci)
solana = cfg.get("solana", ci)
terra_classic = cfg.get("terra_classic", ci)
terra2 = cfg.get("terra2", ci)
wormchain = cfg.get("wormchain", ci)
spy_relayer = cfg.get("spy_relayer", ci)
ci_tests = cfg.get("ci_tests", ci)
guardiand_debug = cfg.get("guardiand_debug", False)
node_metrics = cfg.get("node_metrics", False)
guardiand_governor = cfg.get("guardiand_governor", False)
secondWormchain = cfg.get("secondWormchain", False)
btc = cfg.get("btc", False)

if cfg.get("manual", False):
    trigger_mode = TRIGGER_MODE_MANUAL
else:
    trigger_mode = TRIGGER_MODE_AUTO

# namespace

if not ci:
    namespace_create(namespace)

def k8s_yaml_with_ns(objects):
    return k8s_yaml(namespace_inject(objects, namespace))

local_resource(
    name = "const-gen",
    deps = ["scripts", "clients", "ethereum/.env.test"],
    cmd = 'tilt docker build -- --target const-export -f Dockerfile.const -o type=local,dest=. --build-arg num_guardians=%s .' % (num_guardians),
    env = {"DOCKER_BUILDKIT": "1"},
    allow_parallel = True,
    trigger_mode = trigger_mode,
)

# node

if bigTableKeyPath != "":
    k8s_yaml_with_ns(
        secret_yaml_generic(
            "node-bigtable-key",
            from_file = "bigtable-key.json=" + bigTableKeyPath,
        ),
    )

docker_build(
    ref = "guardiand-image",
    context = ".",
    dockerfile = "Dockerfile.node",
    target = "build",
    ignore=["./sdk/js"]
)

def command_with_dlv(argv):
    return [
        "/dlv",
        "--listen=0.0.0.0:2345",
        "--accept-multiclient",
        "--headless=true",
        "--api-version=2",
        "--continue=true",
        "exec",
        argv[0],
        "--",
    ] + argv[1:]

def build_node_yaml():
    node_yaml = read_yaml_stream("devnet/node.yaml")

    for obj in node_yaml:
        if obj["kind"] == "StatefulSet" and obj["metadata"]["name"] == "guardian":
            obj["spec"]["replicas"] = num_guardians
            container = obj["spec"]["template"]["spec"]["containers"][0]
            if container["name"] != "guardiand":
                fail("container 0 is not guardiand")
            container["command"] += ["--devNumGuardians", str(num_guardians)]

            if guardiand_debug:
                container["command"] = command_with_dlv(container["command"])
                container["command"] += ["--logLevel=debug"]
                print(container["command"])
            elif ci:
                container["command"] += ["--logLevel=warn"]

            if gcpProject != "":
                container["command"] += [
                    "--bigTablePersistenceEnabled",
                    "--bigTableInstanceName",
                    "wormhole",
                    "--bigTableTableName",
                    "v2Events",
                    "--bigTableTopicName",
                    "new-vaa-devnet",
                    "--bigTableKeyPath",
                    "/tmp/mounted-keys/bigtable-key.json",
                    "--bigTableGCPProject",
                    gcpProject,
                ]

            if aptos:
                container["command"] += [
                    "--aptosRPC",
                    "http://aptos:8080",
                    "--aptosAccount",
                    "de0036a9600559e295d5f6802ef6f3f802f510366e0c23912b0655d972166017",
                    "--aptosHandle",
                    "0xde0036a9600559e295d5f6802ef6f3f802f510366e0c23912b0655d972166017::state::WormholeMessageHandle",
                ]

            if sui:
                container["command"] += [
                    "--suiRPC",
                    "http://sui:9002",
<<<<<<< HEAD
# In testnet and mainnet, you will need to also specify the suiPackage argument.  In Devnet, we subscribe to
=======
# In testnet and mainnet, you will need to also specify the suiPackage argument.  In Devnet, we subscribe to 
>>>>>>> fb27c7c2
# event traffic purely based on the account since that is the only thing that is deterministic.
#                    "--suiPackage",
#                    "0x.....",
                    "--suiAccount",
                    "0x2acab6bb0e4722e528291bc6ca4f097e18ce9331",
                    "--suiWS",
                    "sui:9001",
                ]

            if evm2:
                container["command"] += [
                    "--bscRPC",
                    "ws://eth-devnet2:8545",
                ]
            else:
                container["command"] += [
                    "--bscRPC",
                    "ws://eth-devnet:8545",
                ]

            if solana:
                container["command"] += [
                    "--solanaRPC",
                    "http://solana-devnet:8899",
                ]

            if terra_classic:
                container["command"] += [
                    "--terraWS",
                    "ws://terra-terrad:26657/websocket",
                    "--terraLCD",
                    "http://terra-terrad:1317",
                    "--terraContract",
                    "terra18vd8fpwxzck93qlwghaj6arh4p7c5n896xzem5",
                ]

            if terra2:
                container["command"] += [
                    "--terra2WS",
                    "ws://terra2-terrad:26657/websocket",
                    "--terra2LCD",
                    "http://terra2-terrad:1317",
                    "--terra2Contract",
                    "terra14hj2tavq8fpesdwxxcu44rty3hh90vhujrvcmstl4zr3txmfvw9ssrc8au",
                ]

            if algorand:
                container["command"] += [
                    "--algorandAppID",
                    "4",
                    "--algorandIndexerRPC",
                    "http://algorand:8980",
                    "--algorandIndexerToken",
                    "aaaaaaaaaaaaaaaaaaaaaaaaaaaaaaaaaaaaaaaaaaaaaaaaaaaaaaaaaaaaaaaa",
                    "--algorandAlgodRPC",
                    "http://algorand:4001",
                    "--algorandAlgodToken",
                    "aaaaaaaaaaaaaaaaaaaaaaaaaaaaaaaaaaaaaaaaaaaaaaaaaaaaaaaaaaaaaaaa",
                ]

            if guardiand_governor:
                container["command"] += [
                    "--chainGovernorEnabled"
                ]

            if near:
                container["command"] += [
                    "--nearRPC",
                    "http://near:3030",
                    "--nearContract",
                    "wormhole.test.near"
                ]

            if wormchain:
                container["command"] += [
                    "--wormchainWS",
                    "ws://guardian-validator:26657/websocket",
                    "--wormchainLCD",
                    "http://guardian-validator:1317"
                ]

    return encode_yaml_stream(node_yaml)

k8s_yaml_with_ns(build_node_yaml())

guardian_resource_deps = ["eth-devnet"]
if evm2:
    guardian_resource_deps = guardian_resource_deps + ["eth-devnet2"]
if solana:
    guardian_resource_deps = guardian_resource_deps + ["solana-devnet"]
if near:
    guardian_resource_deps = guardian_resource_deps + ["near"]
if terra_classic:
    guardian_resource_deps = guardian_resource_deps + ["terra-terrad"]
if terra2:
    guardian_resource_deps = guardian_resource_deps + ["terra2-terrad"]
if algorand:
    guardian_resource_deps = guardian_resource_deps + ["algorand"]
if aptos:
    guardian_resource_deps = guardian_resource_deps + ["aptos"]
if wormchain:
    guardian_resource_deps = guardian_resource_deps + ["guardian-validator"]
if sui:
    guardian_resource_deps = guardian_resource_deps + ["sui"]

k8s_resource(
    "guardian",
    resource_deps = guardian_resource_deps,
    port_forwards = [
        port_forward(6060, name = "Debug/Status Server [:6060]", host = webHost),
        port_forward(7070, name = "Public gRPC [:7070]", host = webHost),
        port_forward(7071, name = "Public REST [:7071]", host = webHost),
        port_forward(2345, name = "Debugger [:2345]", host = webHost),
    ],
    labels = ["guardian"],
    trigger_mode = trigger_mode,
)

# guardian set update - triggered by "tilt args" changes
if num_guardians >= 2 and ci == False:
    local_resource(
        name = "guardian-set-update",
        resource_deps = guardian_resource_deps + ["guardian"],
        deps = ["scripts/send-vaa.sh", "clients/eth"],
        cmd = './scripts/update-guardian-set.sh %s %s %s' % (num_guardians, webHost, namespace),
        labels = ["guardian"],
        trigger_mode = trigger_mode,
    )


# grafana + prometheus for node metrics
if node_metrics:

    dashboard = read_json("dashboards/Wormhole.json")

    dashboard_yaml =  {
        "apiVersion": "v1",
        "kind": "ConfigMap",
        "metadata": {
            "name": "grafana-dashboards-json"
        },
        "data": {
            "wormhole.json": encode_json(dashboard)
        }
    }
    k8s_yaml_with_ns(encode_yaml(dashboard_yaml))

    k8s_yaml_with_ns("devnet/node-metrics.yaml")

    k8s_resource(
        "prometheus-server",
        resource_deps = ["guardian"],
        port_forwards = [
            port_forward(9099, name = "Prometheus [:9099]", host = webHost),
        ],
        labels = ["guardian"],
        trigger_mode = trigger_mode,
    )

    k8s_resource(
        "grafana",
        resource_deps = ["prometheus-server"],
        port_forwards = [
            port_forward(3033, name = "Grafana UI [:3033]", host = webHost),
        ],
        labels = ["guardian"],
        trigger_mode = trigger_mode,
    )


# spy
k8s_yaml_with_ns("devnet/spy.yaml")

k8s_resource(
    "spy",
    resource_deps = ["guardian"],
    port_forwards = [
        port_forward(6061, container_port = 6060, name = "Debug/Status Server [:6061]", host = webHost),
        port_forward(7072, name = "Spy gRPC [:7072]", host = webHost),
    ],
    labels = ["guardian"],
    trigger_mode = trigger_mode,
)

if solana:
    # solana client cli (used for devnet setup)

    docker_build(
        ref = "bridge-client",
        context = ".",
        only = ["./proto", "./solana", "./clients"],
        dockerfile = "Dockerfile.client",
        # Ignore target folders from local (non-container) development.
        ignore = ["./solana/*/target"],
    )

    # solana smart contract

    docker_build(
        ref = "solana-contract",
        context = "solana",
        dockerfile = "solana/Dockerfile",
        target = "builder",
        build_args = {"BRIDGE_ADDRESS": "Bridge1p5gheXUvJ6jGWGeCsgPKgnE3YgdGKRVCMY9o"}
    )

    # solana local devnet

    k8s_yaml_with_ns("devnet/solana-devnet.yaml")

    k8s_resource(
        "solana-devnet",
        port_forwards = [
            port_forward(8899, name = "Solana RPC [:8899]", host = webHost),
            port_forward(8900, name = "Solana WS [:8900]", host = webHost),
            port_forward(9000, name = "Solana PubSub [:9000]", host = webHost),
        ],
        resource_deps = ["const-gen"],
        labels = ["solana"],
        trigger_mode = trigger_mode,
    )

# eth devnet

docker_build(
    ref = "eth-node",
    context = "./ethereum",
    dockerfile = "./ethereum/Dockerfile",

    # ignore local node_modules (in case they're present)
    ignore = ["./ethereum/node_modules"],

    # sync external scripts for incremental development
    # (everything else needs to be restarted from scratch for determinism)
    #
    # This relies on --update-mode=exec to work properly with a non-root user.
    # https://github.com/tilt-dev/tilt/issues/3708
    live_update = [
        sync("./ethereum/src", "/home/node/app/src"),
    ],
)

if spy_relayer:
    docker_build(
        ref = "redis",
        context = ".",
        only = ["./third_party"],
        dockerfile = "third_party/redis/Dockerfile",
    )

    k8s_yaml_with_ns("devnet/redis.yaml")

    k8s_resource(
        "redis",
        port_forwards = [
            port_forward(6379, name = "Redis Default [:6379]", host = webHost),
        ],
        labels = ["spy-relayer"],
        trigger_mode = trigger_mode,
    )

    docker_build(
        ref = "spy-relay-image",
        context = "relayer/spy_relayer",
        dockerfile = "relayer/spy_relayer/Dockerfile",
        live_update = []
    )

    k8s_yaml_with_ns("devnet/spy-listener.yaml")

    k8s_resource(
        "spy-listener",
        resource_deps = ["guardian", "redis", "spy"],
        port_forwards = [
            port_forward(6062, container_port = 6060, name = "Debug/Status Server [:6062]", host = webHost),
            port_forward(4201, name = "REST [:4201]", host = webHost),
            port_forward(8082, name = "Prometheus [:8082]", host = webHost),
        ],
        labels = ["spy-relayer"],
        trigger_mode = trigger_mode,
    )

    k8s_yaml_with_ns("devnet/spy-relayer.yaml")

    k8s_resource(
        "spy-relayer",
        resource_deps = ["guardian", "redis"],
        port_forwards = [
            port_forward(8083, name = "Prometheus [:8083]", host = webHost),
        ],
        labels = ["spy-relayer"],
        trigger_mode = trigger_mode,
    )

    k8s_yaml_with_ns("devnet/spy-wallet-monitor.yaml")

    k8s_resource(
        "spy-wallet-monitor",
        resource_deps = ["guardian", "redis"],
        port_forwards = [
            port_forward(8084, name = "Prometheus [:8084]", host = webHost),
        ],
        labels = ["spy-relayer"],
        trigger_mode = trigger_mode,
    )

k8s_yaml_with_ns("devnet/eth-devnet.yaml")

k8s_resource(
    "eth-devnet",
    port_forwards = [
        port_forward(8545, name = "Ganache RPC [:8545]", host = webHost),
    ],
    resource_deps = ["const-gen"],
    labels = ["evm"],
    trigger_mode = trigger_mode,
)

if evm2:
    k8s_yaml_with_ns("devnet/eth-devnet2.yaml")

    k8s_resource(
        "eth-devnet2",
        port_forwards = [
            port_forward(8546, name = "Ganache RPC [:8546]", host = webHost),
        ],
        resource_deps = ["const-gen"],
        labels = ["evm"],
        trigger_mode = trigger_mode,
    )


if ci_tests:
    docker_build(
        ref = "sdk-test-image",
        context = ".",
        dockerfile = "testing/Dockerfile.sdk.test",
        only = [],
        live_update = [
            sync("./sdk/js/src", "/app/sdk/js/src"),
            sync("./testing", "/app/testing"),
        ],
    )
    docker_build(
        ref = "spydk-test-image",
        context = ".",
        dockerfile = "testing/Dockerfile.spydk.test",
        only = [],
        live_update = [
            sync("./spydk/js/src", "/app/spydk/js/src"),
            sync("./testing", "/app/testing"),
        ],
    )

    k8s_yaml_with_ns("devnet/tests.yaml")

    # separate resources to parallelize docker builds
    k8s_resource(
        "sdk-ci-tests",
        labels = ["ci"],
        trigger_mode = trigger_mode,
        resource_deps = [], # testing/sdk.sh handles waiting for spy, not having deps gets the build earlier
    )
    k8s_resource(
        "spydk-ci-tests",
        labels = ["ci"],
        trigger_mode = trigger_mode,
        resource_deps = [], # testing/spydk.sh handles waiting for spy, not having deps gets the build earlier
    )

if terra_classic:
    docker_build(
        ref = "terra-image",
        context = "./terra/devnet",
        dockerfile = "terra/devnet/Dockerfile",
    )

    docker_build(
        ref = "terra-contracts",
        context = "./terra",
        dockerfile = "./terra/Dockerfile",
    )

    k8s_yaml_with_ns("devnet/terra-devnet.yaml")

    k8s_resource(
        "terra-terrad",
        port_forwards = [
            port_forward(26657, name = "Terra RPC [:26657]", host = webHost),
            port_forward(1317, name = "Terra LCD [:1317]", host = webHost),
        ],
        resource_deps = ["const-gen"],
        labels = ["terra"],
        trigger_mode = trigger_mode,
    )

    k8s_resource(
        "terra-postgres",
        labels = ["terra"],
        trigger_mode = trigger_mode,
    )

    k8s_resource(
        "terra-fcd",
        resource_deps = ["terra-terrad", "terra-postgres"],
        port_forwards = [port_forward(3060, name = "Terra FCD [:3060]", host = webHost)],
        labels = ["terra"],
        trigger_mode = trigger_mode,
    )

if terra2:
    docker_build(
        ref = "terra2-image",
        context = "./cosmwasm/devnet",
        dockerfile = "cosmwasm/devnet/Dockerfile",
    )

    docker_build(
        ref = "terra2-contracts",
        context = "./cosmwasm",
        dockerfile = "./cosmwasm/Dockerfile",
    )

    k8s_yaml_with_ns("devnet/terra2-devnet.yaml")

    k8s_resource(
        "terra2-terrad",
        port_forwards = [
            port_forward(26658, container_port = 26657, name = "Terra 2 RPC [:26658]", host = webHost),
            port_forward(1318, container_port = 1317, name = "Terra 2 LCD [:1318]", host = webHost),
        ],
        resource_deps = ["const-gen"],
        labels = ["terra2"],
        trigger_mode = trigger_mode,
    )

    k8s_resource(
        "terra2-postgres",
        labels = ["terra2"],
        trigger_mode = trigger_mode,
    )

    k8s_resource(
        "terra2-fcd",
        resource_deps = ["terra2-terrad", "terra2-postgres"],
        port_forwards = [port_forward(3061, container_port = 3060, name = "Terra 2 FCD [:3061]", host = webHost)],
        labels = ["terra2"],
        trigger_mode = trigger_mode,
    )

if algorand:
    k8s_yaml_with_ns("devnet/algorand-devnet.yaml")

    docker_build(
        ref = "algorand-algod",
        context = "algorand/sandbox-algorand",
        dockerfile = "algorand/sandbox-algorand/images/algod/Dockerfile"
    )

    docker_build(
        ref = "algorand-indexer",
        context = "algorand/sandbox-algorand",
        dockerfile = "algorand/sandbox-algorand/images/indexer/Dockerfile"
    )

    docker_build(
        ref = "algorand-contracts",
        context = "algorand",
        dockerfile = "algorand/Dockerfile",
        ignore = ["algorand/test/*.*"]
    )

    k8s_resource(
        "algorand",
        port_forwards = [
            port_forward(4001, name = "Algod [:4001]", host = webHost),
            port_forward(4002, name = "KMD [:4002]", host = webHost),
            port_forward(8980, name = "Indexer [:8980]", host = webHost),
        ],
        resource_deps = ["const-gen"],
        labels = ["algorand"],
        trigger_mode = trigger_mode,
    )

if sui:
    k8s_yaml_with_ns("devnet/sui-devnet.yaml")

    docker_build(
        ref = "sui-node",
<<<<<<< HEAD
        target = "sui",
        context = "sui",
        dockerfile = "sui/Dockerfile",
        ignore = ["./sui/sui.log*", "sui/sui.log*", "sui.log.*"],
        only = [],
=======
        context = "sui",
        dockerfile = "sui/Dockerfile",
        ignore = ["./sui/sui.log*", "sui/sui.log*", "sui.log.*"],
        only = ["Dockerfile", "scripts"],
>>>>>>> fb27c7c2
    )

    k8s_resource(
        "sui",
        port_forwards = [
            port_forward(9001, name = "WS [:9001]", host = webHost),
            port_forward(9002, name = "RPC [:9002]", host = webHost),
            port_forward(5003, name = "Faucet [:5003]", host = webHost),
            port_forward(9184, name = "Prometheus [:9184]", host = webHost),
        ],
#        resource_deps = ["const-gen"],
        labels = ["sui"],
        trigger_mode = trigger_mode,
    )

if near:
    k8s_yaml_with_ns("devnet/near-devnet.yaml")

    docker_build(
        ref = "near-node",
        context = "near",
        dockerfile = "near/Dockerfile",
        only = ["Dockerfile", "node_builder.sh", "start_node.sh", "README.md", "cert.pem"],
    )

    docker_build(
        ref = "near-deploy",
        context = "near",
        dockerfile = "near/Dockerfile.deploy",
        ignore = ["./test"]
    )

    k8s_resource(
        "near",
        port_forwards = [
            port_forward(3030, name = "Node [:3030]", host = webHost),
            port_forward(3031, name = "webserver [:3031]", host = webHost),
        ],
        resource_deps = ["const-gen"],
        labels = ["near"],
        trigger_mode = trigger_mode,
    )

if wormchain:
    docker_build(
        ref = "wormchaind-image",
        context = ".",
        dockerfile = "./Dockerfile.wormchain",
        only = [],
        ignore = ["./wormchain/testing", "./wormchain/ts-sdk", "./wormchain/design", "./wormchain/vue", "./wormchain/build/wormchaind"],
    )

    k8s_yaml_with_ns("wormchain/validators/kubernetes/wormchain-guardian-devnet.yaml")

    k8s_resource(
        "guardian-validator",
        port_forwards = [
            port_forward(1319, container_port = 1317, name = "REST [:1319]", host = webHost),
            port_forward(26659, container_port = 26657, name = "TENDERMINT [:26659]", host = webHost)
        ],
        resource_deps = [],
        labels = ["wormchain"],
        trigger_mode = trigger_mode,
    )

    if secondWormchain:
        k8s_yaml_with_ns("wormchain/validators/kubernetes/wormchain-validator2-devnet.yaml")

        k8s_resource(
            "second-validator",
            port_forwards = [
                port_forward(1320, container_port = 1317, name = "REST [:1320]", host = webHost),
                port_forward(26660, container_port = 26657, name = "TENDERMINT [:26660]", host = webHost)
            ],
            resource_deps = [],
            labels = ["wormchain"],
            trigger_mode = trigger_mode,
        )

if btc:
    k8s_yaml_with_ns("devnet/btc-localnet.yaml")

    docker_build(
        ref = "btc-node",
        context = "bitcoin",
        dockerfile = "bitcoin/Dockerfile",
        target = "bitcoin-build",
    )

    k8s_resource(
        "btc",
        port_forwards = [
            port_forward(18556, name = "RPC [:18556]", host = webHost),
        ],
        labels = ["btc"],
        trigger_mode = trigger_mode,
    )

if aptos:
    k8s_yaml_with_ns("devnet/aptos-localnet.yaml")

    docker_build(
        ref = "aptos-node",
        context = "aptos",
        dockerfile = "aptos/Dockerfile",
        target = "aptos",
    )

    k8s_resource(
        "aptos",
        port_forwards = [
            port_forward(8080, name = "RPC [:8080]", host = webHost),
            port_forward(6181, name = "FullNode [:6181]", host = webHost),
            port_forward(8081, name = "Faucet [:8081]", host = webHost),
        ],
        resource_deps = ["const-gen"],
        labels = ["aptos"],
        trigger_mode = trigger_mode,
    )<|MERGE_RESOLUTION|>--- conflicted
+++ resolved
@@ -65,11 +65,7 @@
 algorand = cfg.get("algorand", ci)
 near = cfg.get("near", ci)
 aptos = cfg.get("aptos", ci)
-<<<<<<< HEAD
-sui = cfg.get("sui", ci)
-=======
 sui = cfg.get("sui", False)
->>>>>>> fb27c7c2
 evm2 = cfg.get("evm2", ci)
 solana = cfg.get("solana", ci)
 terra_classic = cfg.get("terra_classic", ci)
@@ -183,11 +179,7 @@
                 container["command"] += [
                     "--suiRPC",
                     "http://sui:9002",
-<<<<<<< HEAD
 # In testnet and mainnet, you will need to also specify the suiPackage argument.  In Devnet, we subscribe to
-=======
-# In testnet and mainnet, you will need to also specify the suiPackage argument.  In Devnet, we subscribe to 
->>>>>>> fb27c7c2
 # event traffic purely based on the account since that is the only thing that is deterministic.
 #                    "--suiPackage",
 #                    "0x.....",
@@ -677,18 +669,11 @@
 
     docker_build(
         ref = "sui-node",
-<<<<<<< HEAD
         target = "sui",
         context = "sui",
         dockerfile = "sui/Dockerfile",
         ignore = ["./sui/sui.log*", "sui/sui.log*", "sui.log.*"],
         only = [],
-=======
-        context = "sui",
-        dockerfile = "sui/Dockerfile",
-        ignore = ["./sui/sui.log*", "sui/sui.log*", "sui.log.*"],
-        only = ["Dockerfile", "scripts"],
->>>>>>> fb27c7c2
     )
 
     k8s_resource(
